--- conflicted
+++ resolved
@@ -158,11 +158,7 @@
 	}
 
 	// Initialize proxy manager
-<<<<<<< HEAD
-	proxyManager := proxy.NewManager(store, &cfg.Proxy, log, cfg.Docker.NetworkName)
-=======
 	proxyManager := proxy.NewManager(store, cfg, log)
->>>>>>> 7423bc19
 
 	// Start proxy if enabled
 	if err := proxyManager.Start(); err != nil {
