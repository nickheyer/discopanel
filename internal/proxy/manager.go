--- conflicted
+++ resolved
@@ -23,21 +23,13 @@
 }
 
 // NewManager creates a new proxy manager
-<<<<<<< HEAD
-func NewManager(store *db.Store, cfg *config.ProxyConfig, logger *logger.Logger, networkName string) *Manager {
-=======
 func NewManager(store *db.Store, cfg *config.Config, logger *logger.Logger) *Manager {
->>>>>>> 7423bc19
 	return &Manager{
 		proxies:     make(map[int]*Proxy),
 		store:       store,
 		config:      &cfg.Proxy,
 		logger:      logger,
-<<<<<<< HEAD
-		networkName: networkName,
-=======
 		networkName: cfg.Docker.NetworkName, // TODO: Get from main config
->>>>>>> 7423bc19
 	}
 }
 
